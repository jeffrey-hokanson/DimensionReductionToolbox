--- conflicted
+++ resolved
@@ -14,10 +14,17 @@
 		lambda dom, M, L: psdr.minimax_lloyd(dom, M, L = L)	
 		]
 alg_names = ['random', 'LHS', 'minimax']
+
+
 # Number of repetitions
 Ms = [100,100, 10]
 #Ms = [1,1,1]
 
+algs = algs[2:]
+alg_names = alg_names[2:]
+Ms = Ms[2:]
+
+funs = funs[1:2]
 
 Nsamp = 20
 
@@ -35,14 +42,11 @@
 
 	L = lip.L
 	
-	# Samples to use when estimating dispersion
-<<<<<<< HEAD
-	X0 = psdr.maximin_coffeehouse(fun.domain, 5000, L = L, N0 = 10)
-
-=======
 	#X0 = psdr.maximin_coffeehouse(fun.domain, 5000, L = L, N0 = 50)
 	X0 = np.vstack([psdr.random_sample(fun.domain, 5000), fun.domain.sample_grid(2)])
->>>>>>> ad987150
+	
+	plt.clf()	
+	
 	# Now perform designs
 	for alg, alg_name, M in zip(algs, alg_names, Ms):
 		dispersion = []
@@ -54,11 +58,9 @@
 			dispersion.append(dist)
 			print(f'{alg_name:20s} : {i:4d} dispersion {dist:10.5e}')
 	
-		fig = plt.figure()
 		ax = sns.swarmplot(dispersion)
-		x, y = np.array(ax.collections[0].get_offsets()).T
+		x, y = np.array(ax.collections[-1].get_offsets()).T
 		pgf = PGF()
 		pgf.add('x', x)
 		pgf.add('y', y)
-		pgf.write(f'data/fig_design_{name}_{alg_name}.dat')	
-		plt.clf()	+		pgf.write(f'data/fig_design_{name}_{alg_name}.dat')	