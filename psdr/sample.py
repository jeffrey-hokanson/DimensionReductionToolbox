from __future__ import print_function
import numpy as np
import scipy.linalg
import scipy.optimize
from scipy.spatial.distance import cdist, pdist, squareform
import cvxpy as cp


from .vertex import voronoi_vertex 
from .geometry import sample_sphere, unique_points, sample_simplex
from .domains import LinIneqDomain, ConvexHullDomain, SolverError

__all__ = ['seq_maximin_sample', 'fill_distance_estimate', 'initial_sample', 'Sampler', 'SequentialMaximinSampler',
	'multiobj_seq_maximin_sample', 'StretchedSampler']


def initial_sample(domain, L, Nsamp = int(1e4), Nboundary = 50):
	r""" Construct initial points for a low-rank L matrix

	The Voronoi vertex sampling algorithm :meth:`psdr.voronoi_vertex`
	requires an initial set of points which are then pushed towards Voronoi vertices.
	In high dimensional spaces with a low-rank distance metric given by L, random sampling
	is going to concentrate samples in this metric and ignore the boundaries.
	This will make the Voronoi vertices sampled by this algorithm tend to ignore
	areas near the boundary and hence, these will provide poor samples for a maximin
	design of experiments. This algorithm attempts to sample a high-dimensional space
	with a low-rank pseudo-metric  

	Parameters
	----------
	domain: Domain
		Domain on which to sample
	L: array-like (?,m)
		Matrix defining the (semi)-metric for the space
	Nsamp: int, optional
		Number of samples to return
	Nboundary: int, optional
		Number of samples to take from the boundary for constructing the boundary
		of the domain projected onto a low-rank L

	Returns
	-------
	X0: np.ndarray(Nsamp, m)
		Samples that are well-distributed in L metric
	"""
	# Compute the active directions
	_, s, VT = scipy.linalg.svd(L)
	I = np.argwhere(~np.isclose(s,0)).flatten()
	U = VT.T[:,I]

	# An explicit, low-rank version of L
	Lhat = np.diag(s[I]).dot(U.T)

	Lrank = U.shape[1]

	if Lrank != len(domain):
		# Attempt to determine the effective dimension
		if Lrank == 1:
			# If L is rank 1, there is only one active subspace
			cs = np.array([domain.corner(U.flatten()), domain.corner(-U.flatten())])
			Lcs = Lhat.dot(cs.T).T
			dim = 1
		else:
			# Otherwise we first uniformly sample the rank-L dimensional sphere
			ds = sample_sphere(U.shape[1], Nboundary)
			# And then find points on the boundary in these directions
			# with respect to the active directions
			cs = np.array([domain.corner(U.dot(d)) for d in ds])
		
			# Construct a reduced-dimension L times the corners
			Lcs = Lhat.dot(cs.T).T
		
			# Remove duplicates
			I = unique_points(Lcs)
			cs = cs[I]
			Lcs = Lcs[I]
			
			# Compute the effective dimension using PCA on these points
			s2 = scipy.linalg.svdvals( (Lcs.T - np.mean(Lcs, axis = 0).reshape(-1,1) ))
			dim = np.sum(~np.isclose(s2,0))
		
			# Note that by computing the effective dimesion in this way
			# we remove the possibility that L might be rank-2
			# but that Lcs might be rank-1 due to equality constraints
			# in the active direction
	else:
		dim = len(domain)
		Lcs = []

	if dim == 1:
		assert len(Lcs) == 2
		
		# Even though these are on a line in the space, 
		# when vertex_sample with randomize=True, these points will be pushed off the line.
		alphas = np.random.uniform(0,1, size = Nsamp)
		X0 = np.vstack([alpha*cs[0] + (1-alpha)*cs[1] for alpha in alphas])	
		return X0
		
	elif dim in [2,3] and len(Lcs) > dim:
		# Construct a convex hull of low-dimensional points
		#if len(Lcs) > dim:
		#	# Insufficient points to describe hyperplane in m dimensions, instead return corners
		#	return cs
		Ldom = ConvexHullDomain(Lcs, solver = 'CVXOPT')
		# and sample uniformly here
		LX0 = Ldom.sample(Nsamp)
		
		# output points
		X0 = np.zeros((Nsamp, len(domain)))
		
		# We now find a (non-unique) point in the original domain
		# by solving a over-determined non-negative least squares problem.
		# Since it is over-determined we can add one row specifying the
		# convex-combination constraint and still recover the convex-combination
		# yielding Lx, and correspondingly push that back to the original domain 
		
		# Left hand side plus constraint
		A = np.vstack([ Lcs.T, np.ones( (1, len(Lcs) ))])
		for i in range(Nsamp):
			b = np.hstack([LX0[i], 1.])
			# find the convex combination
			alpha, ri = scipy.optimize.nnls(A, b)

			# check the solution
			#if np.linalg.norm(Lhat.dot(X0[i]) - LX0[i]) > 1e-4:
			if ri > 1e-4:
				print("Inexact solution")

			# project back onto the original space			
			X0[i] = cs.T.dot(alpha)
		
		return X0

	else:	
		# We are full rank and cannot do better than random sampling
		return domain.sample(Nsamp)
			

def seq_maximin_sample(domain, Xhat, L = None, Nsamp = int(1e3), X0 = None):
	r""" Performs one step of sequential maximin sampling. 

	Given an existing set of samples :math:`\lbrace \widehat{\mathbf{x}}_j\rbrace_{j=1}^M\subset \mathcal{D}`
	from the domain :math:`\mathcal{D} \subset \mathbb{R}^m`, this algorithm finds a point :math:`\mathbf{x} \in \mathcal{D}`
	that approximately solves the problem

	.. math::

		\max_{\mathbf{x} \in \mathcal{D}} \min_{j=1,\ldots,M} \|\mathbf{L}(\mathbf{x} - \widehat{\mathbf{x}}_j)\|_2.

	This algorithm uses :meth:`psdr.voronoi_vertex` to generate local maximizers of this problem
	and then returns the best of these.


	Parameters
	----------
	domain: Domain
		Domain on which to sample of dimension m
	Xhat: array-like (?, m)
		Existing samples on the domain
	L: array-like (?, m) optional
		Matrix defining the distance metric on the domain
	Nsamp: int, default 1e4
		Number of samples to use for vertex sampling
	X0: array-like (?, m)
		Samples from the domain to use in :meth:`psdr.voronoi_vertex`

	Returns
	-------
	x: np.ndarray(m)
		Sample from inside the domain
	"""
	Xhat = np.array(Xhat)
<<<<<<< HEAD
	
	if len(Xhat) < 1:
=======
	if len(Xhat) == 0:
>>>>>>> 15635ad3
		# If we don't have any samples, pick one of the corners
		if L is None:
			return domain.corner(np.random.randn(len(domain)))
		else:
			_, s, VT = scipy.linalg.svd(L)
			return domain.corner(VT.T[:,0])
	
	Xhat = np.atleast_2d(Xhat)

	# Generate candidate points from the Voronoi vertices
	if X0 is None:
		if L is None:
			X0 = initial_sample(domain, np.eye(len(domain)), Nsamp = Nsamp)
		else:
			X0 = initial_sample(domain, L, Nsamp = Nsamp)

	Xcan = voronoi_vertex(domain, Xhat, X0, L = L, randomize = True)

	# Compute the Euclidean distance between candidates Xcan and current samples Xhat
	De = cdist(Xcan, Xhat)
	if L is not None:
		# If we have a non-trivial L matrix, also compute the distance here
		D = cdist(L.dot(Xcan.T).T, L.dot(Xhat.T).T)
	else:
		D = De

	# Find the distance to the closest neighbor
	d = np.min(D, axis = 1)
	de = np.min(De, axis = 1)

	# The index of the candidate point that is furthest
	# away from all its neighbors
	i = np.argmax(d)

	# Find points that are equivalent in distance 
	I = np.isclose(d[i], d)

	# Zero out their Euclidean distance we don't chose those	
	de[~I] = 0.

	# return the furthest point 
	i = np.argmax(de)

	return Xcan[i]


def multiobj_seq_maximin_sample(domain, Xhat, Ls, Nsamp = int(1e3)):
	r""" A multi-objective sequential maximin sampling 

	The goal of this algorithm is to return a new sample that maximizes
	the distance between samples in *several* different metrics.


	A typical use case will have Ls that are of size (1,m)
	
	"""

	Xhat = np.array(Xhat)
	if len(Xhat) == 0:
		Lall = np.vstack(Ls)
		return seq_maximin_sample(domain, Xhat, L = Lall, Nsamp = Nsamp) 

	vertices = []
	it = 0
	queue = []
	for k, L in enumerate(Ls):
		# Find initial samples well separated
		X0 = initial_sample(domain, L, Nsamp = Nsamp//len(Ls))
		
		# find the Voronoi vertices; we don't randomize as we are only interested
		# in the component that satisfies the constraint
		vertices = voronoi_vertex(domain, Xhat, X0, L = L, randomize = False) 
		
		# Remove duplicates in the L norm
		I = unique_points(L.dot(X0.T).T)
		vertices = vertices[I]

		# Compute the distances between points in this metric
		D = cdist(L.dot(vertices.T).T, L.dot(Xhat.T).T)
		D = np.min(D, axis = 1)
 
		for d, vertex in zip(D, vertices):
			# Place this point onto the priority queue
			# Note we include an iterator so that ties are always broken cleanly
			queue.append( (-d, it, k, vertex) )
			it += 1


	# Now greedily add constraints
	domain_samp = domain
	used = []

	queue.sort()
	for d, it, k, vertex in queue:
		if domain_samp.intrinsic_dimension == 0 or len(used) == len(Ls):
			break
	
		# We ignore constraints from L's we have already considered
		# since these must necessarily yield empty domains	
		if k not in used:
			L = Ls[k]
	
			# Try adding this equality constraint
			domain_test = domain_samp.add_constraints(A_eq = L, b_eq = L.dot(vertex))
			if not domain_test.empty:
				domain_samp = domain_test
				used.append(k)
#				print("appended %d" % k)
#				print(vertex)
#				print(L, "x =", L.dot(vertex))

	# Now sample the resulting domain 
	Lall = np.vstack(Ls)
	return seq_maximin_sample(domain_samp, Xhat, L = Lall, Nsamp = Nsamp)


def fill_distance_estimate(domain, Xhat, L = None, Nsamp = int(1e3), X0 = None ):
	r""" Estimate the fill distance of the points Xhat in the domain

	The *fill distance* (Def. 1.4 of [Wen04]_) or *dispersion* [LC05]_
	is the furthest distance between any point :math:`\mathbf{x} \in \mathcal{D}` 
	and a set of points 
	:math:`\lbrace \widehat{\mathbf{x}}_j \rbrace_{j=1}^m \subset \mathcal{D}`:
		
	.. math::

		\sup_{\mathbf{x} \in \mathcal{D}} \min_{j=1,\ldots,M} \|\mathbf{L}(\mathbf{x} - \widehat{\mathbf{x}}_j)\|_2.

	Similar to :meth:`psdr.seq_maximin_sample`, this uses :meth:`psdr.voronoi_vertex` to find 
	a subset of local maximizers and returns the best of these.

	Parameters
	----------
	domain: Domain
		Domain on which to compute the dispersion
	Xhat: array-like (?, m)
		Existing samples on the domain
	L: array-like (?, m) optional
		Matrix defining the distance metric on the domain
	Nsamp: int, default 1e4
		Number of samples to use for vertex sampling
	X0: array-like (?, m)
		Samples from the domain to use in :meth:`psdr.voronoi_vertex`

	Returns
	-------
	d: float
		Fill distance lower bound

	References
	----------
	..  [Wen04] Scattered Data Approximation. Holger Wendland.
			Cambridge University Press, 2004.
			https://doi.org/10.1017/CBO9780511617539
	.. [LC05] Iteratively Locating Voronoi Vertices for Dispersion Estimation
		Stephen R. Lindemann and Peng Cheng
		Proceedings of the 2005 Interational Conference on Robotics and Automation
	"""
	
	if X0 is None and L is None:
		X0 = domain.sample(Nsamp)
	elif X0 is None and L is not None:
		X0 = initial_sample(domain, L, Nsamp = Nsamp)

	# Since we only care about distance in L, we can terminate early if L is rank-deficient
	# and hence we turn off the randomization
	Xcan = voronoi_vertex(domain, Xhat, X0, L = L, randomize = False)

	# Euclidean distance
	if L is not None:
		D = cdist(L.dot(Xcan.T).T, L.dot(Xhat.T).T)
	else:
		D = cdist(Xcan, Xhat)

	d = np.min(D, axis = 1)
	return float(np.max(d))

	
class Sampler:
	r""" Generic sampler interface

	Parameters
	----------
	fun: Function
		Function for which to preform a design of experiments
	X: array-like (?,m)
		Existing samples from the domain
	fX: array-like (?,nfun)
		Existing evaluations of the function at the points in X
	"""
	def __init__(self, fun, X = None, fX = None):
		self._fun = fun
		
		if X is None:
			X = np.zeros((0, len(fun.domain)))
		else:
			X = np.copy(np.array(X))
			assert X.shape[1] == len(fun.domain), "Input dimensions do not match function"
		
		self._X = X
		
		if fX is not None:
			fX = np.copy(np.array(fX))
			assert fX.shape[0] == X.shape[0], "Number of function values does not match number of samples"

		self._fX = fX

	def sample(self, draw = 1):
		r""" Sample the function


		Parameters
		----------
		draw: int, default 1
			Number of samples to take
		"""
		return self._sample(draw = draw)
	
	def sample_async(self, draw = 1):
		r""" Sample the function asynchronously updating the search parameters


		Parameters
		----------
		draw: int, default 1
			Number of samples to take
		"""
		return self._sample_async(draw = draw)

	def _sample(self, draw = 1):
		raise NotImplementedError
	
	def _sample_async(self, draw = 1):
		raise NotImplementedError

	@property
	def X(self):
		r""" Samples from the function's domain"""
		return self._X.copy()

	@property
	def fX(self):
		r""" Outputs from the function corresponding to samples X"""
		if self._fX is not None:
			return self._fX.copy()
		else:
			return None
	
class SequentialMaximinSampler(Sampler):
	r""" Sequential maximin sampling with a fixed metric

	Given a distance metric provided by :math:`\mathbf{L}`,
	construct a sequence of samples :math:`\widehat{\mathbf{x}}_i`
	that are local solutions to


	.. math::
		
		\widehat{\mathbf{x}}_j = \arg\max_{\mathbf{x} \in \mathcal{D}} \min_{i=1,\ldots,j}
			 \|\mathbf{L}(\mathbf{x} - \widehat{\mathbf{x}}_i)\|_2.

	
	Parameters
	----------
	fun: Function
		Function for which to preform a design of experiments
	L: array-like (?, m)
		Matrix defining the metric
	X: array-like (?,m)
		Existing samples from the domain
	fX: array-like (?,nfun)
		Existing evaluations of the function at the points in X

	"""
	def __init__(self, fun, L = None, X = None, fX = None):
		Sampler.__init__(self, fun, X = X, fX = fX)
		if L is None:
			L = np.eye(len(fun.domain))
		else:
			L = np.atleast_2d(np.array(L))
			assert L.shape[1] == len(fun.domain), "Dimension of L does not match domain"
		self._L = L

	def _sample(self, draw = 1):
		Xnew = []
		# As L is fixed, we can draw these samples at once
		for i in range(draw):
			xnew = seq_maximin_sample(self._fun.domain, self._X, L = self._L)
			Xnew.append(xnew)
			self._X = np.vstack([self._X, xnew])

		# Now we evaluate the function at these new points
		# (this takes advantage of potential vectorization of fun
		fXnew = self._fun.eval(Xnew)
		if self._fX is None:
			self._fX = fXnew
		else:
			if len(fXnew.shape) > 1:
				self._fX = np.vstack([self._fX, fXnew])
			else:
				self._fX = np.hstack([self._fX, fXnew])


class StretchedSampler(Sampler):
	r"""

	"""
	def __init__(self, fun, X = None, fX = None, pras = None, funmap = None):
		Sampler.__init__(self, fun, X = X, fX = fX)
		self._pras = pras 

		if funmap is None:
			funmap = lambda x: x
		self._funmap = funmap


	def _sample(self, draw = 1):
		for it in range(draw):
			return self._sample_one()

	def _sample_one(self):
		 pass


#class Sampler(object):
#	def __init__(self, f, domain, pool = None, X0 = None, fX0 = None):
#		
#		# Copy over variables
#		self.f = f
#		self.domain = domain
#		
#		if pool is None:
#			pool = SequentialPool()
#		self.pool = pool
#
#		if X0 is None:
#			self.X = []
#		else:
#			self.X = [x for x in X0]
#		if fX0 is None:
#			self.fX = []
#		else:
#			self.fX = [fx for fx in fX0]
#		
#
#	def _draw_sample(self, Xrunning):
#		raise NotImplementedError
#
#	def sample(self, draw = 1):
#		""" 
#		"""
#		for k in range(draw):
#			Xrunning = np.zeros((0, len(self.domain))) 
#			xnew = self._draw_sample([Xrunning,])
#			job = self.pool.apply(self.f, args = [xnew,])
#			fxnew = job.output
#			self.X  += [xnew]
#			self.fX += [float(fxnew)]
#			
#
#	def parallel_sample(self, draw = 1, dt = 0.1):
#		# TODO: Add assertion about pool support async 
#		njobs = 0
#		jobs = []
#	
#		while njobs < draw:
#			# If we have a worker avalible 
#			if self.pool.avail_workers() > 0:
#				# Determine which jobs are done
#				done = [k for k, job in enumerate(jobs) if job.ready()]
#
#				# Get the updated information
#				Xnew = [jobs[k].args[0] for k in done]
#				fXnew = [jobs[k].output for k in done]
#
#				# Update the input/ouput pairs
#				self.X  += Xnew
#				self.fX += fXnew
#
#				# Delete the completed jobs
#				jobs = [jobs[k] for k in enumerate(jobs) if k not in done]
#				
#				# Extract the points that are currently running
#				Xrunning = [jobs.args[0] for k in jobs] 
#				
#				# Draw a sample and enqueue it
#				x = self._draw_sample(Xrunning)
#				jobs.append(self.pool.apply_async(self.f, args = [x,]))
#				njobs += 1	
#			else:
#				time.sleep(dt)
#
#		# Wait for all jobs to finish
#		self.pool.join()		
#				
#		Xnew  = [job.args[0] for job in jobs]
#		fXnew = [job.output for job in jobs]
#
#		# Update X, fX
#		self.X += Xnew
#		self.fX += fXnew
#
#
#
#class RandomSampler(Sampler):
#	def _draw_sample(self, Xrunning):
#		return self.domain.sample()	
#
#class UniformSampler(Sampler):
#	""" Sample uniformly on the normalized domain
#
#	"""
#	def __init__(self, f, domain, pool = None, X0 = None, fX0 = None):
#		Sampler.__init__(self, f, domain, pool = pool, X0 = X0, fX0 = fX0) 		
#		self.domain_norm = self.domain.normalized_domain()
#		self.L = np.eye(len(self.domain))
#
#	def _draw_sample(self, Xrunning):
#		Xall = np.array(self.X + Xrunning)
#		Xall_norm = self.domain.normalize(Xall)
#		
#		xnew_norm = maximin_sample(Xall_norm, self.domain_norm, self.L)
#		xnew = self.domain.unnormalize(xnew_norm)
#		return xnew
#
#class RidgeSampler(Sampler):
#	"""
#
#	Note: the ridge approximation is always formed on the normalized domain
#
#	Parameters
#	----------
#	pra: Instance of PolynomialRidgeApproximation
#	"""
#	def __init__(self, f, domain, pra, **kwargs):
#		Sampler.__init__(self, f, domain, **kwargs)
#		self.domain_norm = self.domain.normalized_domain()
#		self.pra = pra
#		self.U = None
#		self.fill_dist = np.inf
#
#	def _draw_sample(self, Xrunning):
#		if len(self.fX) <= len(self.domain)+1:
#			return self.domain.sample()
#
#		# Build ridge approximation
#		X_norm = self.domain.normalize(self.X)
#		fX = np.array(self.fX)
#		I = np.isfinite(fX)
#		try:
#			self.pra.fit(X_norm[I], fX[I])
#		except (UnderdeterminedException, IllposedException):
#			# If we can't yet solve the problem, sample randomly
#			return self.domain.sample()		
#
#		Xall = np.vstack(self.X + Xrunning)
#		Xall_norm = self.domain.normalize(Xall)
#		self.U = self.pra.U
#		xnew_norm = maximin_sample(Xall_norm, self.domain_norm, L = self.U.T)
#		self.fill_dist = np.min(cdist(self.U.T.dot(xnew_norm).reshape(1,-1), self.U.T.dot(Xall_norm.T).T))
#		xnew = self.domain.unnormalize(xnew_norm)
#		return xnew
#					
#if __name__ == '__main__':
#	from demos import golinski_volume, build_golinski_design_domain
#	from poly_ridge import PolynomialRidgeApproximation
#	dom = build_golinski_design_domain()
#		
#	f = golinski_volume
#	
#	np.random.seed(0)
#
#	pra = PolynomialRidgeApproximation(degree = 5, subspace_dimension = 1)
#	samp = RidgeSampler(f, dom, pra)
#	samp.sample(2)
#	for k in range(2,1000):
#		samp.sample()
#		print("%3d %5.2e" % (k, samp.fill_dist))
		 <|MERGE_RESOLUTION|>--- conflicted
+++ resolved
@@ -170,12 +170,8 @@
 		Sample from inside the domain
 	"""
 	Xhat = np.array(Xhat)
-<<<<<<< HEAD
-	
-	if len(Xhat) < 1:
-=======
+	
 	if len(Xhat) == 0:
->>>>>>> 15635ad3
 		# If we don't have any samples, pick one of the corners
 		if L is None:
 			return domain.corner(np.random.randn(len(domain)))
@@ -383,7 +379,7 @@
 
 		self._fX = fX
 
-	def sample(self, draw = 1):
+	def sample(self, draw = 1, verbose = False):
 		r""" Sample the function
 
 
@@ -392,7 +388,7 @@
 		draw: int, default 1
 			Number of samples to take
 		"""
-		return self._sample(draw = draw)
+		return self._sample(draw = draw, verbose = verbose)
 	
 	def sample_async(self, draw = 1):
 		r""" Sample the function asynchronously updating the search parameters
@@ -405,7 +401,7 @@
 		"""
 		return self._sample_async(draw = draw)
 
-	def _sample(self, draw = 1):
+	def _sample(self, draw = 1, verbose = False):
 		raise NotImplementedError
 	
 	def _sample_async(self, draw = 1):
@@ -459,12 +455,14 @@
 			assert L.shape[1] == len(fun.domain), "Dimension of L does not match domain"
 		self._L = L
 
-	def _sample(self, draw = 1):
+	def _sample(self, draw = 1, verbose = False):
 		Xnew = []
 		# As L is fixed, we can draw these samples at once
 		for i in range(draw):
 			xnew = seq_maximin_sample(self._fun.domain, self._X, L = self._L)
 			Xnew.append(xnew)
+			if verbose:
+				print('%3d: ' % (i,),  ' '.join(['%8.3f' % x for x in xnew]))
 			self._X = np.vstack([self._X, xnew])
 
 		# Now we evaluate the function at these new points
