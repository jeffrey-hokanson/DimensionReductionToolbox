"""Ridge function approximation from function values"""
# (c) 2017 Jeffrey M. Hokanson (jeffrey@hokanson.us)

import numpy as np
import scipy.linalg
import scipy.special
import cvxpy as cp
import warnings
from copy import deepcopy, copy

from .domains import Domain, BoxDomain
from .function import BaseFunction
from .subspace import SubspaceBasedDimensionReduction
from .ridge import RidgeFunction
from .basis import *
from .gn import gauss_newton 
from .seqlp import sequential_lp
from .exceptions import UnderdeterminedException
from .initialization import initialize_subspace

class PolynomialRidgeFunction(RidgeFunction):
	r""" A polynomial ridge function
	"""
	def __init__(self, basis, coef, U):
		self.basis = basis
		self.coef = np.copy(coef)
		self._U = np.array(U)
		self.domain = None
		self.scale = False

	
	def set_scale(self, X, U = None):
		""" Set the normalization map
		"""
		if U is None: U = self.U

		if self.scale:
			Y = np.dot(U.T, X.T).T
			self.basis.set_scale(Y)

	def V(self, X, U = None):
		if U is None: U = self.U
		X = np.array(X)	
		Y = U.T.dot(X.T).T
		return self.basis.V(Y)

	def DV(self, X, U = None):
		if U is None: U = self.U
		
		Y = U.T.dot(X.T).T
		return self.basis.DV(Y)

	def DDV(self, X, U = None):
		if U is None: U = self.U
		Y = U.T.dot(X.T).T
		return self.basis.DDV(Y)

	def eval(self, X):
		if len(X.shape) == 1:
			return self.V(X.reshape(1,-1)).dot(self.coef).reshape(1)
		else:
			return self.V(X).dot(self.coef)
	
	def grad(self, X):
		if len(X.shape) == 1:
			one_d = True
			X = X.reshape(1,-1)	
		else:
			one_d = False	
		
		DV = self.DV(X)
		# Compute gradient on projected space
		Df = np.tensordot(DV, self.coef, axes = (1,0))
		# Inflate back to whole space
		Df = Df.dot(self.U.T)
		if one_d:
			return Df.reshape(X.shape[1])
		else:
			return Df

	def hessian(self, X):
		if len(X.shape) == 1:
			one_d = True
			X = X.reshape(1,-1)	
		else:
			one_d = False
	
		DDV = self.DDV(X)
		DDf = np.tensordot(DDV, self.coef, axes = (1,0))
		# Inflate back to proper dimensions
		DDf = np.tensordot(np.tensordot(DDf, self.U, axes = (2,1)) , self.U, axes = (1,1)) 
		if one_d:
			return DDf.reshape(X.shape[1], X.shape[1])
		else:
			return DDf

	def profile_grad(self, X):
		r""" gradient of the profile function g
		"""
		DV = self.DV(X)
		# Compute gradient on projected space
		Df = np.tensordot(DV, self.coef, axes = (1,0))
		return Df

	def roots(self):
		r""" Compute the roots of the polynomial
		"""
		raise NotImplementedError

	def derivative_roots(self):
		r""" Compute the roots of the derivative of the polynomial
		"""
		raise NotImplementedError


################################################################################
# Two types of custom errors raised by PolynomialRidgeApproximation
################################################################################
class UnderdeterminedException(Exception):
	pass

class IllposedException(Exception):
	pass


def orth(U):
	""" Orthgonalize, but keep directions"""
	U, R = np.linalg.qr(U, mode = 'reduced')
	U = np.dot(U, np.diag(np.sign(np.diag(R)))) 
	return U

def inf_norm_fit(A, b):
	r""" Solve inf-norm linear optimization problem

	.. math::

		\min_{x} \| \mathbf{A} \mathbf{x} - \mathbf{b}\|_\infty

	"""
	with warnings.catch_warnings():
		warnings.simplefilter('ignore', PendingDeprecationWarning)
		x = cp.Variable(A.shape[1])
		obj = cp.norm_inf(x.__rmatmul__(A) - b)
		problem = cp.Problem(cp.Minimize(obj))
		problem.solve(solver = 'ECOS')
		return x.value

def one_norm_fit(A, b):
	r""" solve 1-norm linear optimization problem

	.. math::

		\min_{x} \| \mathbf{a} \mathbf{x} - \mathbf{b}\|_1

	"""
	with warnings.catch_warnings():
		warnings.simplefilter('ignore', PendingDeprecationWarning)
		x = cp.Variable(A.shape[1])
		obj = cp.norm1(x.__rmatmul__(A) - b)
		problem = cp.Problem(cp.Minimize(obj))
		problem.solve(solver = 'ECOS')
		return x.value

def two_norm_fit(A,b):
	r""" solve 2-norm linear optimization problem

	.. math::

		\min_{x} \| \mathbf{A} \mathbf{x} - \mathbf{b}\|_2

	"""
	return scipy.linalg.lstsq(A, b)[0]

def bound_fit(A, b, norm = 2):
	r""" solve a norm constrained problem

	.. math:: 

		\min_{x} \| \mathbf{A}\mathbf{x} - \mathbf{b}\|_p
		\text{such that} \mathbf{A}	\mathbf{x} -\mathbf{b} \ge 0
	"""
	with warnings.catch_warnings():
		warnings.simplefilter('ignore', PendingDeprecationWarning)
		x = cp.Variable(A.shape[1])
		residual = x.__rmatmul__(A) - b
		if norm == 1:
			obj = cp.norm1(residual)
		elif norm == 2:
			obj = cp.norm(residual)
		elif norm == np.inf:
			obj = cp.norm_inf(residual)
		constraint = [residual >= 0] 
		#constraint = [x.__rmatmul__(A) - b >= 0]
		problem = cp.Problem(cp.Minimize(obj), constraint)
		problem.solve(feastol = 1e-10, solver = cp.ECOS)
		#problem.solve(eps = 1e-10, solver = cp.SCS)
		#problem.solve(feastol = 1e-10, solver = cp.CVXOPT)
		# TODO: The solution doesn't obey the constraints for 1 and inf norm, but does for 2-norm.
		return x.value


class PolynomialRidgeApproximation(PolynomialRidgeFunction):
	r""" Constructs a ridge approximation using a total degree approximation

	Given a basis of total degree polynomials :math:`\lbrace \psi_j \rbrace_{j=1}^N`
	on :math:`\mathbb{R}^n`, this class constructs a polynomial ridge function 
	that minimizes the mismatch on a set of points :math:`\lbrace \mathbf{x}_i\rbrace_{i=1}^M \subset \mathbb{R}^m`
	in a :math:`p`-norm:

	.. math::

		\min_{\mathbf{U} \in \mathbb{R}^{m\times n}, \  \mathbf{U}^\top \mathbf{U} = \mathbf I, \
			\mathbf{c}\in \mathbb{R}^N }
			\sqrt[p]{ \sum_{i=1}^M  \left|f(\mathbf{x}_i) - 
				\sum_{j=1}^N c_j \psi_j(\mathbf{U}^\top \mathbf{x}_i) \right|^p}

	This approach assumes :math:`\mathbf{U}` is an element of the Grassmann manifold
	obeying the orthogonality constraint.  

	For the 2-norm (:math:`p=2`) this implementation uses Variable Projection following [HC18]_ 
	to remove the solution of the linear coefficients :math:`\mathbf{c}`,
	leaving an optimization problem posed over the Grassmann manifold alone.

	For both the 1-norm and the :math:`\infty`-norm,
	this implementation uses a sequential linear program with a trust region
	coupled with a nonlinear trajectory through the search space.

	Parameters
	----------
	degree: int
		Degree of polynomial

	subspace_dimension: int
		Dimension of the low-dimensional subspace associated with the ridge approximation.
	
	basis: ['legendre', 'monomial', 'chebyshev', 'laguerre', 'hermite']
		Basis for polynomial representation
	
	norm: [1, 2, np.inf, 'inf']
		Norm in which to evaluate the mismatch between the ridge approximation and the data	
	
	scale: bool (default:True)
		Scale the coordinates along the ridge to ameliorate ill-conditioning		
	
	bound: [None, 'lower', 'upper']
		If 'lower' or 'upper' construct a lower or upper bound

	rotate: bool
		If True, rotate the U matrix to align to the active subspace with average increasing gradients

	References
	----------
	.. [HC18] J. M. Hokanson and Paul G. Constantine. 
		Data-driven Polynomial Ridge Approximation Using Variable Projection. 
		SIAM J. Sci. Comput. Vol 40, No 3, pp A1566--A1589, DOI:10.1137/17M1117690.
	"""

	def __init__(self, degree, subspace_dimension, basis = 'legendre', 
		norm = 2, n_init = 1, scale = True, keep_data = True, domain = None,
		bound = None, rotate = True):

		self.rotate = rotate
		assert isinstance(degree, int)
		assert degree >= 0
		self.degree = degree
			
		assert isinstance(subspace_dimension, int)
		assert subspace_dimension >= 1
		self.subspace_dimension = subspace_dimension

		if self.degree == 1 and subspace_dimension > 1:
			self.subspace_dimension = 1
		
		if self.degree == 0:
			self.subspace_dimension = 0

		basis = basis.lower()
		assert basis in ['legendre', 'monomial', 'chebyshev', 'laguerre', 'hermite']
		self.basis_name = copy(basis)

		if basis == 'legendre':
			self.basis = LegendreTensorBasis(self.subspace_dimension, self.degree) 
		elif basis == 'monomial':
			self.basis = MonomialTensorBasis(self.subspace_dimension, self.degree) 
		elif basis == 'chebyshev':
			self.basis = ChebyshevTensorBasis(self.subspace_dimension, self.degree) 
		elif basis == 'laguerre':
			self.basis = LaguerreTensorBasis(self.subspace_dimension, self.degree) 
		elif basis == 'hermite':
			self.basis = HermiteTensorBasis(self.subspace_dimension, self.degree) 
		else:
			raise NotImplementedError

		assert isinstance(keep_data, bool)
		self.keep_data = keep_data

		assert isinstance(scale, bool)
		self.scale = scale

		assert norm in [1,2,'inf', np.inf], "Invalid norm specified"
		if norm == 'inf': norm = np.inf
		self.norm = norm

		if domain is None:
			self.domain = None
		else:
			assert isinstance(domain, Domain)
			self.domain = deepcopy(domain)


		assert bound in [None, 'lower', 'upper'], "Invalid bound specified"
		self.bound = bound

	def __len__(self):
		return self.U.shape[0]

	def __str__(self):
		return "<PolynomialRidgeApproximation degree %d, subspace dimension %d>" % (self.degree, self.subspace_dimension)

	def fit(self, X, fX, U0 = None, **kwargs):
		r""" Given samples, fit the polynomial ridge approximation.

		Parameters
		----------
		X : array-like (M, m)
			Input coordinates
		fX : array-like (M,)
			Evaluations of the function at the samples
		
		"""
		
		X = np.array(X)
		fX = np.array(fX).flatten()	

		assert X.shape[0] == fX.shape[0], "Dimensions of input do not match"

		# Check if we have enough data to make problem overdetermined
		m = X.shape[1]
		n = self.subspace_dimension
		d = self.degree
		n_param  = scipy.special.comb(n+d, d)		# Polynomial contribution
		n_param += m*n - (n*(n+1))//2			# Number of parameters in Grassmann manifold
		if len(fX) < n_param:
			mess = "A polynomial ridge approximation of degree %d and subspace dimension %d of a %d-dimensional function " % (d, n, m)
			mess += "requires at least %d samples to not be underdetermined" % (n_param, )
			raise UnderdeterminedException(mess) 	

		# Special case where solution is convex and no iteration is required
		if self.subspace_dimension == 1 and self.degree == 1:
			self._U = self._fit_affine(X, fX)	
			self.coef = self._fit_coef(X, fX, self._U)	
			return 


		if U0 is not None:
			# Check that U0 has the right shape
			U0 = np.array(U0)
			assert U0.shape[0] == X.shape[1], "U0 has %d rows, expected %d based on X" % (U0.shape[0], X.shape[1])
			assert U0.shape[1] == self.subspace_dimension, "U0 has %d columns; expected %d" % (U0.shape[1], self.subspace_dimension)
		else:
			U0 = initialize_subspace(X = X, fX = fX)[:,:self.subspace_dimension]
			
		# Orthogonalize just to make sure the starting value satisfies constraints	
		U0 = orth(U0)
			
		# TODO Implement multiple initializations
		if self.norm == 2 and self.bound == None:
			return self._fit_varpro(X, fX, U0, **kwargs)
		else:	
			return self._fit_alternating(X, fX, U0, **kwargs)


	################################################################################	
	# Specialized Affine fits
	################################################################################	
	
	def _fit_affine(self, X, fX):
		r""" Solves the affine 
		"""
		# Normalize the domain 
		lb = np.min(X, axis = 0)
		ub = np.max(X, axis = 0)
		dom = BoxDomain(lb, ub) 
		XX = np.hstack([dom.normalize(X), np.ones((X.shape[0],1))])

		# Normalize the output
		fX = (fX - np.min(fX))/(np.max(fX) - np.min(fX))

		if self.bound is None:
			if self.norm == 1:
				b = one_norm_fit(XX, fX)
			elif self.norm == 2:
				b = two_norm_fit(XX, fX)
			elif self.norm == np.inf:
				b = inf_norm_fit(XX, fX)
		elif self.bound == 'lower':
			# fX >= XX b
			b = bound_fit(XX, fX, norm = self.norm)
		elif self.bound == 'upper':
			b = bound_fit(-XX, -fX, norm = self.norm)	 	

		U = b[0:-1].reshape(-1,1)
		# Correct for transform 
		U = dom._normalize_der().dot(U)
		# Force to have unit norm
		U /= np.linalg.norm(U)
		return U	

<<<<<<< HEAD
=======

>>>>>>> 87ac19a5
	def _fit_coef(self, X, fX, U):
		r""" Returns the linear coefficients
		"""
		#self._U = U
		self.set_scale(X, U = U)
		V = self.V(X, U = U)
		if self.bound is None:
			if self.norm == 1:
				c = one_norm_fit(V, fX)
			elif self.norm == 2:
				c = two_norm_fit(V, fX)
			elif self.norm == np.inf:
				c = inf_norm_fit(V, fX)
			else:
				raise NotImplementedError
		elif self.bound == 'lower':
			c = bound_fit(-V, -fX, norm = self.norm)
		elif self.bound == 'upper':
			c = bound_fit(V, fX, norm = self.norm)
		else:
			raise NotImplementedError		
		
		#print fX - V.dot(c) 
		
		return c
	
	def _finish(self, X, fX, U):
		r""" Given final U, rotate and find coefficients
		"""

		# Step 1: Apply active subspaces to the profile function at samples X
		# to rotate onto the most important directions
		if U.shape[1] > 1 and self.rotate:
			self._U = U
			self.coef = self._fit_coef(X, fX, U)
			grads = self.profile_grad(X)
			# We only need the short-form SVD
			Ur = scipy.linalg.svd(grads.T, full_matrices = False)[0]
			U = U.dot(Ur)
		
		self._U = U

		# Step 2: Flip signs such that average slope is positive in the coordinate directions
		if self.rotate:
			self.coef = self._fit_coef(X, fX, U)
			grads = self.profile_grad(X)
			self._U = U = U.dot(np.diag(np.sign(np.mean(grads, axis = 0))))
		
		# Step 3: final fit	
		self.coef = self._fit_coef(X, fX, U)

	################################################################################	
	# VarPro based solution for the 2-norm without bound constraints 
	################################################################################	
	
	def _varpro_residual(self, X, fX, U_flat):
		U = U_flat.reshape(X.shape[1],-1)

		V = self.V(X, U)
		c = scipy.linalg.lstsq(V, fX)[0]
		r = fX - V.dot(c)
		return r
	
	def _varpro_jacobian(self, X, fX, U_flat):
		# Get dimensions
		M, m = X.shape
		U = U_flat.reshape(X.shape[1],-1)
		m, n = U.shape
		
		V = self.V(X, U)
		c = scipy.linalg.lstsq(V, fX)[0].flatten()
		r = fX - V.dot(c)
		DV = self.DV(X, U)
	
		Y, s, ZT = scipy.linalg.svd(V, full_matrices = False) 
	
		N = V.shape[1]
		J1 = np.zeros((M,m,n))
		J2 = np.zeros((N,m,n))

		for ell in range(n):
			for k in range(m):
				DVDU_k = X[:,k,None]*DV[:,:,ell]
				
				# This is the first term in the VARPRO Jacobian minus the projector out fron
				J1[:, k, ell] = DVDU_k.dot(c)
				# This is the second term in the VARPRO Jacobian before applying V^-
				J2[:, k, ell] = DVDU_k.T.dot(r) 

		# Project against the range of V
		J1 -= np.tensordot(Y, np.tensordot(Y.T, J1, (1,0)), (1,0))
		# Apply V^- by the pseudo inverse
		J2 = np.tensordot(np.diag(1./s),np.tensordot(ZT, J2, (1,0)), (1,0))
		J = -( J1 + np.tensordot(Y, J2, (1,0)))
		return J.reshape(J.shape[0], -1)
	
	def _grassmann_trajectory(self, U_flat, Delta_flat, t):
		Delta = Delta_flat.reshape(-1, self.subspace_dimension)
		U = U_flat.reshape(-1, self.subspace_dimension)
		Y, s, ZT = scipy.linalg.svd(Delta, full_matrices = False, lapack_driver = 'gesvd')
		UZ = np.dot(U, ZT.T)
		U_new = np.dot(UZ, np.diag(np.cos(s*t))) + np.dot(Y, np.diag(np.sin(s*t)))
		U_new = orth(U_new).flatten()
		return U_new
	
	def _fit_varpro(self, X, fX, U0, **kwargs):
	
		# Setup scaling	
		self.set_scale(X, U = U0)
		
		def gn_solver(J_flat, r):
			Y, s, ZT = scipy.linalg.svd(J_flat, full_matrices = False, lapack_driver = 'gesvd')
			# Apply the pseudoinverse
			n = self.subspace_dimension
			Delta_flat = -ZT[:-n**2,:].T.dot(np.diag(1/s[:-n**2]).dot(Y[:,:-n**2].T.dot(r)))
			return Delta_flat, s[:-n**2]

		def jacobian(U_flat):
			# set the scaling
			U = U_flat.reshape(X.shape[1],-1)
			self.set_scale(X, U = U)
			return self._varpro_jacobian(X, fX, U_flat)

		def residual(U_flat):
			return self._varpro_residual(X, fX, U_flat)	

		U0_flat = U0.flatten() 
		U_flat, info = gauss_newton(residual, jacobian, U0_flat,
			trajectory = self._grassmann_trajectory, gnsolver = gn_solver, **kwargs) 
		
		U = U_flat.reshape(-1, self.subspace_dimension)
		
		self._finish(X, fX, U)	

	################################################################################	
	# Generic residual and Jacobian
	################################################################################	

	def _residual(self, X, fX, U_c):
		M, m = X.shape
		N = len(self.basis)
		n = self.subspace_dimension
		
		# Extract U and c
		U = U_c[:m*n].reshape(m,n)
		c = U_c[m*n:].reshape(N)
		
		# Construct basis
		V = self.V(X, U)
		res = V.dot(c) - fX
		return res

	def _jacobian(self, X, fX, U_c):
		M, m = X.shape
		N = len(self.basis)
		n = self.subspace_dimension
		
		# Extract U and c
		U = U_c[:m*n].reshape(m,n)
		c = U_c[m*n:].reshape(N)
		
		# Derivative of V with respect to U with c fixed	
		DVDUc = np.zeros((M,m,n))
		DV = self.DV(X, U) 	# Size (M, N, n)
		for k in range(m):
			for ell in range(n):
				DVDUc[:,k,ell] = X[:,k]*np.dot(DV[:,:,ell], c)
		
		# Derivative with respect to linear component
		V = self.V(X, U)

		# Total Jacobian
		jac = np.hstack([DVDUc.reshape(M,-1), V])
		return jac

		
	def _trajectory(self, X, fX, U_c, pU_pc, alpha):
		r""" For the trajectory through the sup-norm space, we automatically compute optimal c
		and advance U along the geodesic

		"""
		M, m = X.shape
		N = len(self.basis)
		n = self.subspace_dimension
		
		# Split components
		U = orth(U_c[:m*n].reshape(m,n))
		c = U_c[m*n:].reshape(N)

		Delta = pU_pc[:m*n].reshape(m,n)
		pc = pU_pc[m*n:].reshape(N)
	
		# Orthogonalize	
		Delta = Delta - U.dot(U.T.dot(Delta))

		# Compute the step along the Geodesic	
		Y, s, ZT = scipy.linalg.svd(Delta, full_matrices = False, lapack_driver = 'gesvd')
		U_new= np.dot(np.dot(U,ZT.T), np.diag(np.cos(s*alpha))) + np.dot(Y, np.diag(np.sin(s*alpha)))

		# TODO: align U and U_new to minimize Frobenius norm error 
		# right the small step termination criteria is never triggering because U_new and U have different orientations

		# Solve a convex problem to actually compute optimal c
		c = self._fit_coef(X, fX, U_new)
 
		return np.hstack([U_new.flatten(), c.flatten()])		
			
	def _fit_alternating(self, X, fX, U0, **kwargs):
		M, m = X.shape
		n = self.subspace_dimension
		N = len(self.basis.indices)
	
		def residual(U_c):
			r = self._residual(X, fX, U_c)
			return r
		
		def jacobian(U_c):
			m = X.shape[1]
			n = self.subspace_dimension
			U = U_c[:m*n].reshape(m,n)
			self.set_scale(X, U)
			J = self._jacobian(X, fX, U_c)
			return J

		# Trajectory
		trajectory = lambda U_c, p, alpha: self._trajectory(X, fX, U_c, p, alpha)

		# Initialize parameter values
		self.set_scale(X, U0)
		c0 = self._fit_coef(X, fX, U0)
		U_c0 = np.hstack([U0.flatten(), c0])

		# Add orthogonality constraints to search direction
		# Recall pU.T @ U == 0 is a requirement for Grassmann optimization
		def search_constraints(U_c, pU_pc):
			M, m = X.shape
			N = len(self.basis)
			n = self.subspace_dimension
			U = U_c[:m*n].reshape(m,n)
			constraints = [ pU_pc[k*m:(k+1)*m].__rmatmul__(U.T) == np.zeros(n) for k in range(n)]
			return constraints

		# setup lower/upper bound into SLP solver
		obj_lb = None
		obj_ub = None
		if self.bound == 'lower':
			obj_ub = np.zeros(fX.shape)
		elif self.bound == 'upper':
			obj_lb = np.zeros(fX.shape)

		# Perform optimization
		U_c = sequential_lp(residual, U_c0, jacobian, trajectory = trajectory,
			obj_lb = obj_lb, obj_ub = obj_ub,
			search_constraints = search_constraints, norm = self.norm, **kwargs)	
	
		# Store solution	
		U = U_c[:m*n].reshape(m,n)
		self._finish(X, fX, U)
	
<|MERGE_RESOLUTION|>--- conflicted
+++ resolved
@@ -406,10 +406,6 @@
 		U /= np.linalg.norm(U)
 		return U	
 
-<<<<<<< HEAD
-=======
-
->>>>>>> 87ac19a5
 	def _fit_coef(self, X, fX, U):
 		r""" Returns the linear coefficients
 		"""
